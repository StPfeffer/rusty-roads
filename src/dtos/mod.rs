--- conflicted
+++ resolved
@@ -1,8 +1,5 @@
 pub mod collaborator;
 pub mod country;
 pub mod request;
-<<<<<<< HEAD
 pub mod collaborator;
-=======
->>>>>>> 380a5d80
 pub mod state;