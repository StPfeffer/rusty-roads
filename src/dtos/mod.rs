--- conflicted
+++ resolved
@@ -1,7 +1,4 @@
 pub mod country;
 pub mod request;
-<<<<<<< HEAD
-pub mod state;
-=======
 pub mod collaborator;
->>>>>>> df735f19
+pub mod state;