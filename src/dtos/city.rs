--- conflicted
+++ resolved
@@ -16,11 +16,8 @@
     #[validate(length(min = 7, max = 7, message = "Code must be 7 characters long."))]
     pub code: String,
 
-<<<<<<< HEAD
     #[validate(custom(function = "is_valid_uuid", message = "State ID must be a valid UUID"))]
     #[serde(rename = "stateId")]
-=======
->>>>>>> 1dd0333e
     pub state_id: String,
 }
 
