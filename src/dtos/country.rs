--- conflicted
+++ resolved
@@ -28,19 +28,8 @@
 pub struct FilterCountryDTO {
     pub id: String,
     pub name: String,
-<<<<<<< HEAD
-
-    #[serde(rename = "alpha2")]
-    pub alpha_2: String,
-
-    #[serde(rename = "alpha3")]
-    pub alpha_3: String,
-
-    #[serde(rename = "numeric3")]
-=======
     pub alpha_2: String,
     pub alpha_3: String,
->>>>>>> 1dd0333e
     pub numeric_3: String,
 }
 
