--- conflicted
+++ resolved
@@ -10,20 +10,18 @@
         min = 1,
         max = 100,
         message = "Name must have a maximum of 100 characters"
+        message = "Name must have a maximum of 100 characters"
     ))]
     pub name: String,
 
     #[validate(length(min = 2, max = 2, message = "Code must be 2 characters long."))]
+    #[validate(length(min = 2, max = 2, message = "Code must be 2 characters long."))]
     pub code: String,
 
-<<<<<<< HEAD
     #[validate(custom(
         function = "is_valid_uuid",
         message = "Country ID must be a valid UUID"
     ))]
-    #[serde(rename = "countryId")]
-=======
->>>>>>> 1dd0333e
     pub country_id: String,
 }
 
@@ -33,11 +31,6 @@
     pub id: String,
     pub name: String,
     pub code: String,
-<<<<<<< HEAD
-
-    #[serde(rename = "countryId")]
-=======
->>>>>>> 1dd0333e
     pub country_id: String,
 }
 
