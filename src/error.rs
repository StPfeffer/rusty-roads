use std::fmt::{self};

use actix_web::{HttpResponse, ResponseError};
use serde::{Deserialize, Serialize};

#[derive(Debug, Serialize, Deserialize)]
pub struct ErrorResponse {
    pub status: String,
    pub message: String,
}

impl fmt::Display for ErrorResponse {
    fn fmt(&self, f: &mut fmt::Formatter<'_>) -> fmt::Result {
        write!(f, "{}", serde_json::to_string_pretty(&self).unwrap())
    }
}

#[derive(Serialize, Deserialize)]
pub struct ResponseDetails {
    pub status: String,
    pub code: String,
    pub message: String,
    pub hint: String,
}

#[derive(Serialize, Deserialize)]
pub struct Response {
    pub error: ResponseDetails,
}

#[derive(Debug, PartialEq)]
pub enum ErrorMessage {
    ServerError,
    CountryExist,
    CountryNotFound,
    StateExist,
<<<<<<< HEAD
    CityExist,
    AddressExist,
=======
    StateNotFound,
    CityExist,
    CityNotFound,
    AddressExist,
    AddressNotFound,
>>>>>>> 2ef0364d
}

impl fmt::Display for ErrorMessage {
    fn fmt(&self, f: &mut fmt::Formatter<'_>) -> fmt::Result {
        write!(f, "{}", self.to_str())
    }
}

impl From<ErrorMessage> for String {
    fn from(error_message: ErrorMessage) -> Self {
        error_message.to_string()
    }
}

impl ErrorMessage {
    fn to_str(&self) -> String {
        match self {
            ErrorMessage::ServerError => "Server Error. Please try again later".to_string(),
            ErrorMessage::CountryExist => {
                "There is already a country with the provided data".to_string()
            }
            ErrorMessage::CountryNotFound => {
                "The country with the provided ID does not exist in our records".to_string()
            }
            ErrorMessage::StateExist => {
                "There is already a state with the provided code and countryId".to_string()
            }
<<<<<<< HEAD
            ErrorMessage::CityExist => "There is already a city with the provided code".to_string(),
=======
            ErrorMessage::StateNotFound => {
                "The state with the provided ID does not exist in our records".to_string()
            }
            ErrorMessage::CityExist => "There is already a city with the provided code".to_string(),
            ErrorMessage::CityNotFound => {
                "The city with the provided ID does not exist in our records".to_string()
            }
>>>>>>> 2ef0364d
            ErrorMessage::AddressExist => {
                "There is already an address with the provided address, number and zipCode"
                    .to_string()
            }
<<<<<<< HEAD
=======
            ErrorMessage::AddressNotFound => {
                "The address with the provided ID does not exist in our records".to_string()
            }
        }
    }

    fn hint(&self) -> String {
        match self {
            ErrorMessage::ServerError => "Check server logs for more details and ensure the server is running correctly.".to_string(),
            ErrorMessage::CountryExist => "Verify the country data you are trying to add is unique and does not already exist.".to_string(),
            ErrorMessage::CountryNotFound => "Ensure the countryId is correct and exists in the database. Use the 'GET /api/v1/countries' endpoint to retrieve available country IDs.".to_string(),
            ErrorMessage::StateExist => "Verify the state code and countryId are unique and do not already exist.".to_string(),
            ErrorMessage::StateNotFound => "Ensure the stateId is correct and exists in the database. Use the 'GET /api/v1/states' endpoint to retrieve available state IDs.".to_string(),
            ErrorMessage::CityExist => "Verify the city code is unique and does not already exist.".to_string(),
            ErrorMessage::CityNotFound => "Ensure the cityId is correct and exists in the database. Use the 'GET /api/v1/cities' endpoint to retrieve available city IDs.".to_string(),
            ErrorMessage::AddressExist => "Verify the address details (address, number and zipCode) are unique and do not already exist.".to_string(),
            ErrorMessage::AddressNotFound => "Ensure the addressId is correct and exists in the database. Use the 'GET /api/v1/addresses' endpoint to retrieve available address IDs.".to_string(),
>>>>>>> 2ef0364d
        }
    }
}

#[derive(Debug, Clone)]
pub struct HttpError {
    pub status: u16,
    pub message: String,
    pub hint: String,
}

impl HttpError {
    pub fn server_error(message: impl Into<String>) -> Self {
        HttpError {
            message: message.into(),
            hint: ErrorMessage::ServerError.hint(),
            status: 500,
        }
    }

    pub fn bad_request(message: impl Into<String>) -> Self {
        HttpError {
            message: message.into(),
            hint: "Check the request parameters and try again.".to_string(),
            status: 400,
        }
    }

    pub fn unique_constraint_violation(message: impl Into<String>) -> Self {
        HttpError {
            message: message.into(),
            hint: "Ensure the data you are trying to add is unique.".to_string(),
            status: 409,
        }
    }

    pub fn from_error_message(error_message: ErrorMessage) -> Self {
        HttpError {
            message: error_message.to_str(),
            hint: error_message.hint(),
            status: match error_message {
                ErrorMessage::ServerError => 500,
                ErrorMessage::CountryExist
                | ErrorMessage::StateExist
                | ErrorMessage::CityExist
                | ErrorMessage::AddressExist => 409,
                _ => 404,
            },
        }
    }

    pub fn into_http_response(self) -> HttpResponse {
        let response = Response {
            error: ResponseDetails {
                status: match self.status {
                    400 | 409 => "fail".to_string(),
                    _ => "error".to_string(),
                },
                code: self.status.to_string(),
                message: self.message,
                hint: self.hint,
            },
        };

        match self.status {
            400 => HttpResponse::BadRequest().json(response),
            401 => HttpResponse::Unauthorized().json(response),
            404 => HttpResponse::NotFound().json(response),
            409 => HttpResponse::Conflict().json(response),
            500 => HttpResponse::InternalServerError().json(response),
            _ => {
                eprintln!(
                    "Warning: Missing pattern match. Converted status code {} to 500.",
                    self.status
                );

                HttpResponse::InternalServerError().json(Response {
                    error: ResponseDetails {
                        status: "error".to_string(),
                        code: "500".to_string(),
                        message: ErrorMessage::ServerError.to_str(),
                        hint: ErrorMessage::ServerError.hint(),
                    },
                })
            }
        }
    }
}

impl fmt::Display for HttpError {
    fn fmt(&self, f: &mut fmt::Formatter<'_>) -> fmt::Result {
        write!(
            f,
            "HttpError: message: {}, status: {}",
            self.message, self.status
        )
    }
}

impl std::error::Error for HttpError {}

impl ResponseError for HttpError {
    fn error_response(&self) -> HttpResponse<actix_web::body::BoxBody> {
        let cloned = self.clone();

        cloned.into_http_response()
    }
}<|MERGE_RESOLUTION|>--- conflicted
+++ resolved
@@ -34,16 +34,11 @@
     CountryExist,
     CountryNotFound,
     StateExist,
-<<<<<<< HEAD
-    CityExist,
-    AddressExist,
-=======
     StateNotFound,
     CityExist,
     CityNotFound,
     AddressExist,
     AddressNotFound,
->>>>>>> 2ef0364d
 }
 
 impl fmt::Display for ErrorMessage {
@@ -71,9 +66,6 @@
             ErrorMessage::StateExist => {
                 "There is already a state with the provided code and countryId".to_string()
             }
-<<<<<<< HEAD
-            ErrorMessage::CityExist => "There is already a city with the provided code".to_string(),
-=======
             ErrorMessage::StateNotFound => {
                 "The state with the provided ID does not exist in our records".to_string()
             }
@@ -81,13 +73,10 @@
             ErrorMessage::CityNotFound => {
                 "The city with the provided ID does not exist in our records".to_string()
             }
->>>>>>> 2ef0364d
             ErrorMessage::AddressExist => {
                 "There is already an address with the provided address, number and zipCode"
                     .to_string()
             }
-<<<<<<< HEAD
-=======
             ErrorMessage::AddressNotFound => {
                 "The address with the provided ID does not exist in our records".to_string()
             }
@@ -105,7 +94,6 @@
             ErrorMessage::CityNotFound => "Ensure the cityId is correct and exists in the database. Use the 'GET /api/v1/cities' endpoint to retrieve available city IDs.".to_string(),
             ErrorMessage::AddressExist => "Verify the address details (address, number and zipCode) are unique and do not already exist.".to_string(),
             ErrorMessage::AddressNotFound => "Ensure the addressId is correct and exists in the database. Use the 'GET /api/v1/addresses' endpoint to retrieve available address IDs.".to_string(),
->>>>>>> 2ef0364d
         }
     }
 }
