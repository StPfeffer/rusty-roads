mod config;
mod db;
mod dtos;
mod error;
mod models;
mod scopes;

use actix_cors::Cors;
use actix_web::{
    get, http::header, middleware::Logger, web, App, HttpResponse, HttpServer, Responder,
};
use config::Config;
use db::client::DBClient;
use dotenvy::dotenv;
use sqlx::postgres::PgPoolOptions;
use std::time::Duration;

#[derive(Debug, Clone)]
pub struct AppState {
    pub env: Config,
    pub db_client: DBClient,
}

const MAX_RETRIES: i32 = 10;

#[actix_web::main]
async fn main() -> Result<(), Box<dyn std::error::Error>> {
    if std::env::var_os("RUST_LOG").is_none() {
        std::env::set_var("RUST_LOG", "actix_web=info");
    }

    dotenv().ok();

    let config = Config::init();
<<<<<<< HEAD

    println!("{}", &config.database_url);

    let pool = establish_database_connection(&config.database_url, MAX_RETRIES).await?;
=======
    let pool = establish_database_connection(&config.database_url).await?;
>>>>>>> 380a5d80

    match sqlx::migrate!("./migrations").run(&pool).await {
        Ok(_) => println!("Migrations executed successfully."),
        Err(e) => eprintln!("Error executing migrations: {}", e),
    };

    let db_client = DBClient::new(pool);
    let app_state: AppState = AppState {
        env: config.clone(),
        db_client,
    };

    println!("Server is running on http://localhost:{}", config.port);

    HttpServer::new(move || {
        let cors = Cors::default()
            .allowed_origin("http://localhost:3000")
            .allowed_origin("http://localhost:8000")
            .allowed_methods(vec!["GET", "POST"])
            .allowed_headers(vec![
                header::CONTENT_TYPE,
                header::AUTHORIZATION,
                header::ACCEPT,
            ])
            .supports_credentials();

        App::new()
            .app_data(web::Data::new(app_state.clone()))
            .wrap(cors)
            .wrap(Logger::default())
            .service(scopes::country::country_scope())
            .service(scopes::state::state_scope())
            .service(health_checker_handler)
    })
    .bind(("0.0.0.0", config.port))?
    .run()
    .await?;

    Ok(())
}

/// Establishes a connection to a PostgreSQL database using the provided URL.
///
/// # Arguments
///
/// * `database_url` - A string slice representing the URL of the PostgreSQL database.
/// * `max_retries` - An integer representing the maximum number of retries in case of connection failure.
///
/// # Returns
///
/// Returns a Result containing a PostgreSQL connection pool (`sqlx::PgPool`) if successful,
/// otherwise returns an error boxed as `Box<dyn std::error::Error>`.
///
/// # Errors
///
/// Returns an error if the connection to the database fails after the maximum number of retries
/// specified by `max_retries`.
///
/// # Examples
///
/// ```rust
/// use std::time::Duration;
///
/// // Example usage to establish a database connection with a maximum of 3 retries
/// let database_url = "postgres://username:password@localhost:5432/database_name";
/// let max_retries = 3;
/// let connection_result = establish_database_connection(database_url, max_retries).await;
///
/// match connection_result {
///     Ok(pool) => {
///         println!("Connected to the database successfully!");
///         // Further database operations using the pool
///     }
///     Err(err) => {
///         eprintln!("Failed to establish database connection: {}", err);
///         // Handle the error appropriately
///     }
/// }
/// ```
///
/// # Notes
///
/// This function retries connecting to the database with an interval of 5 seconds between retries.
///
/// # Panics
///
/// This function does not panic under normal circumstances. However, it may panic if the provided
/// `database_url` is malformed or if there is an issue with the Tokio runtime.
///
/// # Safety
///
/// This function does not contain unsafe code.
///
/// # Performance
///
/// The performance of this function depends on the network latency and the responsiveness of the
/// PostgreSQL server. Retrying the connection multiple times may impact performance if the server
/// is slow to respond or if there are network issues.
async fn establish_database_connection(
    database_url: &str,
    max_retries: i32,
) -> Result<sqlx::PgPool, Box<dyn std::error::Error>> {
    let mut retries = 0;
    loop {
        match PgPoolOptions::new()
            .max_connections(10)
            .connect(database_url)
            .await
        {
            Ok(pool) => return Ok(pool),
            Err(err) => {
                eprintln!("Error connecting to the database: {}", err);
                retries += 1;

                if retries >= max_retries {
                    return Err(Box::new(err));
                }

                println!("Retrying database connection...");
                tokio::time::sleep(Duration::from_secs(5)).await; // Wait for 5 seconds before retrying
            }
        }
    }
}

<<<<<<< HEAD
/// Handles HTTP GET requests to '/api/v1/healthchecker', providing a simple health check response.
///
/// # Returns
///
/// Returns an `impl Responder` representing an HTTP response with status code 200 (OK) and a JSON payload
/// containing a status message indicating success and a custom message.
///
/// # Examples
///
/// ```rust
/// use actix_web::{test, App};
///
/// #[actix_rt::test]
/// async fn test_health_checker_handler() {
///     let mut app = test::init_service(App::new().service(health_checker_handler)).await;
///     let req = test::TestRequest::get().uri("/api/v1/healthchecker").to_request();
///     let resp = test::call_service(&mut app, req).await;
///
///     assert!(resp.status().is_success());
///     let body = test::read_body(resp).await;
///     assert_eq!(body, "{\"status\":\"success\",\"message\":\"Rust Route Manager\"}");
/// }
/// ```
///
/// # Safety
///
/// This function does not contain unsafe code.
///
/// # Performance
///
/// The performance of this function is dependent on the performance of the Actix Web framework
/// and the overhead associated with JSON serialization and HTTP response handling.
=======
>>>>>>> 380a5d80
#[get("/api/v1/healthchecker")]
async fn health_checker_handler() -> impl Responder {
    const MESSAGE: &str = "Rust Route Manager";

    HttpResponse::Ok().json(serde_json::json!({"status": "success", "message": MESSAGE}))
}<|MERGE_RESOLUTION|>--- conflicted
+++ resolved
@@ -32,14 +32,10 @@
     dotenv().ok();
 
     let config = Config::init();
-<<<<<<< HEAD
 
     println!("{}", &config.database_url);
 
     let pool = establish_database_connection(&config.database_url, MAX_RETRIES).await?;
-=======
-    let pool = establish_database_connection(&config.database_url).await?;
->>>>>>> 380a5d80
 
     match sqlx::migrate!("./migrations").run(&pool).await {
         Ok(_) => println!("Migrations executed successfully."),
@@ -165,7 +161,6 @@
     }
 }
 
-<<<<<<< HEAD
 /// Handles HTTP GET requests to '/api/v1/healthchecker', providing a simple health check response.
 ///
 /// # Returns
@@ -198,8 +193,6 @@
 ///
 /// The performance of this function is dependent on the performance of the Actix Web framework
 /// and the overhead associated with JSON serialization and HTTP response handling.
-=======
->>>>>>> 380a5d80
 #[get("/api/v1/healthchecker")]
 async fn health_checker_handler() -> impl Responder {
     const MESSAGE: &str = "Rust Route Manager";
