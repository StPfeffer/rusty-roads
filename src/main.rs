mod config;
mod db;
mod dtos;
mod error;
mod models;
mod scopes;
mod utils;

use actix_cors::Cors;
use actix_web::{
    get, http::header, middleware::Logger, web, App, HttpResponse, HttpServer, Responder,
};
use config::Config;
use db::client::DBClient;
use dotenvy::dotenv;
use sqlx::postgres::PgPoolOptions;
use std::time::Duration;

#[derive(Debug, Clone)]
pub struct AppState {
    pub env: Config,
    pub db_client: DBClient,
}

const MAX_RETRIES: i32 = 10;

#[actix_web::main]
async fn main() -> Result<(), Box<dyn std::error::Error>> {
    if std::env::var_os("RUST_LOG").is_none() {
        std::env::set_var("RUST_LOG", "actix_web=info");
    }

    dotenv().ok();

    let config = Config::init();

    println!("{}", &config.database_url);

    let pool = establish_database_connection(&config.database_url, MAX_RETRIES).await?;

    match sqlx::migrate!("./migrations").run(&pool).await {
        Ok(_) => println!("Migrations executed successfully."),
        Err(e) => eprintln!("Error executing migrations: {}", e),
    };

    let db_client = DBClient::new(pool);
    let app_state: AppState = AppState {
        env: config.clone(),
        db_client,
    };

    println!("Server is running on http://localhost:{}", config.port);

    HttpServer::new(move || {
        let cors = Cors::default()
            .allowed_origin("http://localhost:3000")
            .allowed_origin("http://localhost:8000")
            .allowed_methods(vec!["GET", "POST"])
            .allowed_headers(vec![
                header::CONTENT_TYPE,
                header::AUTHORIZATION,
                header::ACCEPT,
            ])
            .supports_credentials();

        App::new()
            .app_data(web::Data::new(app_state.clone()))
            .wrap(cors)
            .wrap(Logger::default())
            .service(scopes::country::country_scope())
            .service(scopes::state::state_scope())
            .service(scopes::city::city_scope())
            .service(scopes::address::address_scope())
<<<<<<< HEAD
            .service(scopes::vehicle::vehicle_scope())
=======
            .service(scopes::collaborator::collaborator_scope())
>>>>>>> 1dd0333e
            .service(health_checker_handler)
    })
    .bind(("0.0.0.0", config.port))?
    .run()
    .await?;

    Ok(())
}

/// Establishes a connection to a PostgreSQL database using the provided URL.
///
/// # Arguments
///
/// * `database_url` - A string slice representing the URL of the PostgreSQL database.
/// * `max_retries` - An integer representing the maximum number of retries in case of connection failure.
///
/// # Returns
///
/// Returns a Result containing a PostgreSQL connection pool (`sqlx::PgPool`) if successful,
/// otherwise returns an error boxed as `Box<dyn std::error::Error>`.
///
/// # Errors
///
/// Returns an error if the connection to the database fails after the maximum number of retries
/// specified by `max_retries`.
///
/// # Examples
///
/// ```rust
/// use std::time::Duration;
///
/// // Example usage to establish a database connection with a maximum of 3 retries
/// let database_url = "postgres://username:password@localhost:5432/database_name";
/// let max_retries = 3;
/// let connection_result = establish_database_connection(database_url, max_retries).await;
///
/// match connection_result {
///     Ok(pool) => {
///         println!("Connected to the database successfully!");
///         // Further database operations using the pool
///     }
///     Err(err) => {
///         eprintln!("Failed to establish database connection: {}", err);
///         // Handle the error appropriately
///     }
/// }
/// ```
///
/// # Notes
///
/// This function retries connecting to the database with an interval of 5 seconds between retries.
///
/// # Panics
///
/// This function does not panic under normal circumstances. However, it may panic if the provided
/// `database_url` is malformed or if there is an issue with the Tokio runtime.
///
/// # Safety
///
/// This function does not contain unsafe code.
///
/// # Performance
///
/// The performance of this function depends on the network latency and the responsiveness of the
/// PostgreSQL server. Retrying the connection multiple times may impact performance if the server
/// is slow to respond or if there are network issues.
async fn establish_database_connection(
    database_url: &str,
    max_retries: i32,
) -> Result<sqlx::PgPool, Box<dyn std::error::Error>> {
    let mut retries = 0;
    loop {
        match PgPoolOptions::new()
            .max_connections(10)
            .connect(database_url)
            .await
        {
            Ok(pool) => return Ok(pool),
            Err(err) => {
                eprintln!("Error connecting to the database: {}", err);
                retries += 1;

                if retries >= max_retries {
                    return Err(Box::new(err));
                }

                println!("Retrying database connection...");
                tokio::time::sleep(Duration::from_secs(5)).await; // Wait for 5 seconds before retrying
            }
        }
    }
}

/// Handles HTTP GET requests to '/api/v1/healthchecker', providing a simple health check response.
///
/// # Returns
///
/// Returns an `impl Responder` representing an HTTP response with status code 200 (OK) and a JSON payload
/// containing a status message indicating success and a custom message.
///
/// # Examples
///
/// ```rust
/// use actix_web::{test, App};
///
/// #[actix_rt::test]
/// async fn test_health_checker_handler() {
///     let mut app = test::init_service(App::new().service(health_checker_handler)).await;
///     let req = test::TestRequest::get().uri("/api/v1/healthchecker").to_request();
///     let resp = test::call_service(&mut app, req).await;
///
///     assert!(resp.status().is_success());
///     let body = test::read_body(resp).await;
///     assert_eq!(body, "{\"status\":\"success\",\"message\":\"Rust Route Manager\"}");
/// }
/// ```
///
/// # Safety
///
/// This function does not contain unsafe code.
///
/// # Performance
///
/// The performance of this function is dependent on the performance of the Actix Web framework
/// and the overhead associated with JSON serialization and HTTP response handling.
#[get("/api/v1/healthchecker")]
async fn health_checker_handler() -> impl Responder {
    const MESSAGE: &str = "Rust Route Manager";

    HttpResponse::Ok().json(serde_json::json!({"status": "success", "message": MESSAGE}))
}<|MERGE_RESOLUTION|>--- conflicted
+++ resolved
@@ -71,11 +71,8 @@
             .service(scopes::state::state_scope())
             .service(scopes::city::city_scope())
             .service(scopes::address::address_scope())
-<<<<<<< HEAD
+            .service(scopes::collaborator::collaborator_scope())
             .service(scopes::vehicle::vehicle_scope())
-=======
-            .service(scopes::collaborator::collaborator_scope())
->>>>>>> 1dd0333e
             .service(health_checker_handler)
     })
     .bind(("0.0.0.0", config.port))?
